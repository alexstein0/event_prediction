import io
import json
import logging
import os
import tarfile
from typing import Dict, List, Tuple, Union
from urllib.parse import urlparse

import datasets
import numpy as np
import pandas as pd
import requests
import torch
from datasets import Dataset
from hydra.utils import get_original_cwd
from omegaconf import DictConfig
from torch.utils import data
from tqdm import tqdm

log = logging.getLogger(__name__)

def load_dataset(data_file_name: str, data_dir_name: str="data"):
    data_dir = os.path.join(get_original_cwd(), data_dir_name, data_file_name)
    return get_data_from_file(data_dir)

def get_data_from_raw(cfg, raw_data_dir_name="data_raw", save_tar_to_disk=False, save_csv_to_disk=False) -> pd.DataFrame:
    """
    Return a dataframe of the dataset specified in the config. For a given dataset
    first we will look for it on disk, and if it is not there we will download it.
    """
    data_dir = os.path.join(get_original_cwd(), raw_data_dir_name)
    _, ext = os.path.splitext(urlparse(cfg.url).path)
    file_path = os.path.join(data_dir, cfg.name)
    try:
        # If we have the data on disk, load it
        data = get_data_from_file(file_path)
    except:
        os.makedirs(data_dir, exist_ok=True)
        data = download_data_from_url(cfg.url)
        if save_tar_to_disk:
            save_raw_data(data, f"{file_path}{ext}")
        if ext == ".tgz":
            data = extract(data)
        # pd.read_csv can take a filename or a file-like object, so we can directly pass our BytesIO data object.
        data = pd.read_csv(data)
        if save_csv_to_disk:
            data.to_csv(f"{file_path}.csv", index=False)
    return data


def extract(data: io.BytesIO) -> io.BytesIO:
    """Extract a tar.gz file to memory"""
    log.info(f"Extracting tar.gz file...")
    with tarfile.open(fileobj=data, mode='r:gz') as tar:
        for member in tar.getmembers():
            f = tar.extractfile(member)
            if f is not None:
                data = f.read()
    return io.BytesIO(data)


def download_data_from_url(url: str) -> io.BytesIO:
    try:
        response = requests.get(url, stream=True)
        file_size = int(response.headers.get("Content-Length", 0))
        # Initialize a downloader with a progress bar
        downloader = TqdmToLogger(
            log,
            iterable=response.iter_content(1024),
            desc=f"Downloading {url}",
            total=file_size,
            unit="B",
            unit_scale=True,
            unit_divisor=1024,
        )

        data = io.BytesIO()
        for chunk in downloader.iterable:
            data.write(chunk)
            # Update the progress bar manually
            downloader.update(len(chunk))

        # Reset the file object position to the start of the stream
        data.seek(0)

    except Exception as e:
        log.error(f"Error: {e}")
    return data


def save_raw_data(data, filepath):
    log.info(f"Saving to {filepath}")
    with open(filepath, "wb") as f:
        for byte in data:
            f.write(byte)
    # Reset the file object position to the start of the stream
    data.seek(0)


def get_data_from_binary(filepath: str):
    with tarfile.open(filepath, "r:gz") as tar:
        for member in tar.getmembers():
            f = tar.extractfile(member)
            if f is not None:
                content = f.read()
    return content

def get_data_from_file(filepath: str):
    log.info(f"Checking {filepath} to load data...")
    try:
        # read csv
        data = pd.read_csv(f"{filepath}.csv")
    except:
        try:
            # read binary file
            with tarfile.open(f"{filepath}.tgz", "r:gz") as tar:
                for member in tar.getmembers():
                    f = tar.extractfile(member)
                    if f is not None:
                        data = f.read()
                        data = pd.read_csv(io.BytesIO(data))
                        break
        except:
            try:
                # read text file
                with open(f"{filepath}.txt", "r:gz") as file:
                    data = file.read()
            except:
                raise ValueError(
                    f"input must be filename of type byte or csv"
                )
    log.info(f"Data load complete")
    return data


def get_timestamps(X: pd.DataFrame,
                   year_col: str="Year",
                   month_col: str="Month",
                   day_col: str="Day",
                   time_col: str="Time") -> pd.Series:
    """Return a pd.Series of datetime objects created from a dataframe with columns 'Year', 'Month', 'Day', 'Time'"""
    X_hm = X[time_col].str.split(
        ":", expand=True
    )  # Expect "Time" to be in the format "HH:MM"
    d = pd.to_datetime(
        dict(
            year=X[year_col], month=X[month_col], day=X[day_col], hour=X_hm[0], minute=X_hm[1]
        )
    )
    return d


def add_hours_total_minutes(X: pd.DataFrame) -> pd.DataFrame:
    """Return a dataframe with new columns 'Hour' and 'total_minutes'"""
    timestamps = get_timestamps(X)
    X["Hour"] = timestamps.dt.hour
    # Add a column for total minutes from timestamp=0 to our dataframe
    zero_time = pd.to_datetime(np.zeros(len(X)))
    total_seconds = (timestamps - zero_time).dt.total_seconds().astype(int)
    total_minutes = total_seconds // 60
    X["total_minutes"] = total_minutes
    return X


def add_is_online(X: pd.Series, flag: str="ONLINE") -> pd.Series:
     return X == flag


def add_minutes_from_last(X: pd.DataFrame, minutes_col: str, by_columns: List[str] = None) -> pd.DataFrame:
    if by_columns is not None:
        col = X.groupby(by_columns)[minutes_col]
    else:
        col = X[minutes_col].copy()
    col = col.diff().fillna(0).astype("int64")
    X["total_minutes_from_last"] = col
    return X

def convert_to_str(X: pd.Series) -> pd.Series:
    X = X.convert_dtypes(convert_integer=True)
    X = X.astype(str)
    return X

def convert_dollars_to_floats(X: pd.Series, log_scale: bool = True) -> pd.Series:
    X = X.str.replace("$", "").astype(float)
    if log_scale:
        X = np.log(X)
    return X


def bucket_numeric(X: pd.Series, bin_type: str, num_bins: Union[int, List[float]]) -> (pd.Series, pd.array):
    """
    Convert all numeric values to integers based on a specified number of bins.
    "uniform" bins will be of equal size, "quantile" bins will have an equal number of
    values in each bin.
    """
    assert bin_type in ["uniform", "quantile"], f"bin_type must be 'uniform' or 'quantile', not {bin_type}"

    if bin_type == "uniform":
        out, bins = pd.cut(X, bins=num_bins, retbins=True, labels=False, duplicates='drop')
    elif bin_type == "quantile":
        out, bins = pd.qcut(X, q=num_bins, retbins=True, labels=False, duplicates='drop')
    else:
        out, bins = None, None  # todo
    return out, bins


def normalize_numeric(df: pd.DataFrame, normalize_type: str) -> pd.DataFrame:
    # todo add other types of normalization
    if normalize_type == "normal":
        df = (df - df.mean(0)) / df.std(0)
    else:
        log.info("No normalization applied")
    return df

def concat_dataframe_cols(df: pd.DataFrame) -> pd.Series:
    return df.astype(str).apply('_'.join, axis=1)

def add_special_tabular_tokens(df: pd.DataFrame, add_col_sep: str='COL', add_row_sep: str='ROW') -> pd.DataFrame:
    output = pd.DataFrame()
    if add_col_sep is not None:
        for col in df.columns:
            output[col] = df[col]
            output[f'sep_{col}'] = add_col_sep
        output.drop(output.columns[-1], axis=1)
    if add_row_sep is not None:
        output['row_sep'] = add_row_sep

    return output

def cols_to_words(df: pd.DataFrame, second_table: pd.DataFrame=None) -> pd.Series:
    df["index_col"] = df.index
    all_tokens = df.values.tolist()
    if second_table is not None:
        second_table["index_col"] = second_table.index
        second_tokens = second_table.values.tolist()
        all_tokens.extend(second_tokens)
    all_tokens.sort(key=lambda x: x[-1])
    all_tokens = [x for row in all_tokens for x in row[:-1]]
    return pd.Series(all_tokens)

def remove_spaces(X: pd.Series) -> pd.Series:
    return X.str.replace(' ', '')


def add_index_tokens(dataset: pd.DataFrame, labels: pd.DataFrame) -> (pd.DataFrame, List[str]):
    special_tokens_added = []
    index_tokens = []
    dataset.reset_index(drop=True, inplace=True)
    labels.reset_index(drop=True, inplace=True)
    for token in labels.columns:
        tok_locs = labels[token][labels[token] != labels[token].shift()].copy().astype(str)
        tok_locs[:] = token
        tok_locs = tok_locs.to_frame()
        tok_locs.columns = ["spec"]
        index_tokens.append(tok_locs)
        special_tokens_added.append(token)
    combined = pd.concat([*index_tokens, dataset], axis=0).sort_index().reset_index(drop=True)
    return combined, special_tokens_added

# def get_train_test_split(X: pd.DataFrame, split_year: int = 2018) -> Tuple[pd.DataFrame, pd.DataFrame]:
#     """Return a train-test split of the data based on a single year cutoff"""
#     train = X.loc[X["Year"] < split_year]
#     test = X.loc[X["Year"] >= split_year]
#     return train, test


def get_users(trainset: pd.DataFrame, testset: pd.DataFrame, user_col: str="User") -> Tuple[set, set]:
    """Return a list of users in both train and test sets, and users in both."""
    train_users = set(trainset[user_col].unique())
    test_users = set(testset[user_col].unique())
    train_test_users = train_users.intersection(test_users)
    test_only_users = test_users.difference(train_users)
    return train_test_users, test_only_users

#
# def add_train_transacations_to_testset(
#         trainset: pd.DataFrame,
#         testset: pd.DataFrame,
#         train_test_users: set,
#         sample_size: int = 10,
#         consider_card: bool = False,
# ) -> pd.DataFrame:
#     """
#     Add a sampling of transactions from the trainset for each trainset user that also
#     appears in the testset.
#     """
#     groupby_columns = ["User", "Card"] if consider_card else ["User"]
#     sort_columns = (
#         ["User", "Card", "total_minutes"]
#         if consider_card
#         else ["User", "total_minutes"]
#     )
#     # Get the indices of the last y-1 transactions for each user in dataframe x
#     get_sample_indices = lambda x, y: x.index[-(y - 1):]
#
#     test_extra_indices = (
#         trainset.loc[trainset["User"].isin(train_test_users)]
#             .groupby(groupby_columns)
#             .apply(get_sample_indices, sample_size)
#     )
#     test_extra_indices = test_extra_indices.explode()
#     testset = pd.concat([trainset.loc[test_extra_indices], testset])
#     testset.sort_values(by=sort_columns, inplace=True)
#     return testset


def add_static_user_fields(
        trainset: pd.DataFrame,
        testset: pd.DataFrame,
        test_only_users: set,
        consider_card: bool = False,
) -> Tuple[pd.DataFrame, pd.DataFrame]:
    """
    Add "static field" columns to the dataset. This is aggregate data that is added
    to every transaction for a given user.
    The columns to add are:
    1. Average dollar amount of the user
    2. Standard deviation dollar amount of the user
    3. Most frequent MCC
    4. Most frequent Use Chip
    """
    get_top_item = lambda x: x.mode().iloc[0]

    # One row per train-set user
    groupby_columns = ["User", "Card"] if consider_card else ["User"]
    sort_columns = (
        ["User", "Card", "total_minutes"]
        if consider_card
        else ["User", "total_minutes"]
    )
    train_static_data = trainset.groupby(groupby_columns).agg(
        avg_dollar_amt=("Amount", "mean"),
        std_dollar_amt=("Amount", "std"),
        top_mcc=("MCC", get_top_item),
        top_chip=("Use Chip", get_top_item),
    )

    # Gather dataset-level values for use in filling NaNs for individual users
    dataset_amt_avg = trainset["Amount"].mean()
    dataset_amt_std = trainset["Amount"].std()
    dataset_top_mcc = trainset["MCC"].mode().iloc[0]
    dataset_top_chip = trainset["Use Chip"].mode().iloc[0]
    dataset_static_values = {
        "avg_dollar_amt": dataset_amt_avg,
        "std_dollar_amt": dataset_amt_std,
        "top_mcc": dataset_top_mcc,
        "top_chip": dataset_top_chip,
    }

    # Replace NaNs
    train_static_data.fillna(value=dataset_static_values, inplace=True)

    # Add static data columns to trainset
    trainset = trainset.join(train_static_data, on="User")

    # For testset, operate on the principle that at inference time we can lookup user-level
    # static data from some previous transactions. For testset users that are not in the
    # trainset (i.e. new users with no previous transactions), we can use the dataset-level
    # values. Here we create a dataframe with those dataset-level values repeated enough
    # times to cover every row with a not-in-trainset user.
    test_only_user_indices = list(test_only_users)
    dataset_values_for_testset = pd.DataFrame(
        {
            "avg_dollar_amt": np.repeat(dataset_amt_avg, len(test_only_users)),
            "std_dollar_amt": np.repeat(dataset_amt_std, len(test_only_users)),
            "top_mcc": np.repeat(dataset_top_mcc, len(test_only_users)),
            "top_chip": np.repeat(dataset_top_chip, len(test_only_users)),
        },
        index=test_only_user_indices,
    )

    # Now we have static data for every user in the trainset and all all the additional
    # testset users not apearing in the trainset. If we  concat this we have static data
    # for all users that might possibly appear in the testset (a superset of those users).
    test_static_data = pd.concat([train_static_data, dataset_values_for_testset])

    # Add static data columns to trainset
    testset = testset.join(test_static_data, on="User")

    trainset.sort_values(by=sort_columns, inplace=True)
    testset.sort_values(by=sort_columns, inplace=True)

    return trainset, testset

#
# def prepare_dataset(cfg, data: pd.DataFrame) -> pd.DataFrame:
#     """
#     Return a preprocessed train-test split of the data.
#     """
#
#     data = do_basic_preprocessing(data, cfg.consider_card)
#
#     # log.info("Splitting into train and test sets...")
#     # trainset, testset = get_train_test_split(data, cfg.train_test_split_year)
#
#     # Monte note: I don't know why we're doing this. Isn't this bad practice?
#     # log.info("Adding train transactions to test set...")
#     # train_test_users, test_only_users = get_users(trainset, testset)
#     # testset = add_train_transacations_to_testset(
#     #     trainset, testset, train_test_users, cfg.sample_size, cfg.consider_card
#     # )
#     # log.info("Adding static user fields...")
#     # trainset, testset = add_static_user_fields(
#     #     trainset, testset, test_only_users, cfg.consider_card
#     # )
#
#     return data

def save_processed_dataset(dataset: List[str], cfg, processed_data_dir_name="data", sep='\n') -> str:
    """
    Save list of strings to a text file. They are saved with a newline seperator between
    each string in the list by default.
    """
    data_dir = os.path.join(get_original_cwd(), processed_data_dir_name)
    filepath = os.path.join(data_dir, f"{cfg.name}.txt")
    os.makedirs(data_dir, exist_ok=True)

<<<<<<< HEAD
    if sep is not None:
        dataset = [line + sep for line in dataset]

=======
>>>>>>> 4512f083
    with open(filepath, "w") as f:
        f.writelines(dataset)
    return filepath


def load_processed_dataset(cfg, processed_data_dir_name="data", sep='\n') -> List[str]:
    """
    Load the contents of a text file to a single string, with no newlines or 
    whitespace removed.
    """
    data_dir = os.path.join(get_original_cwd(), processed_data_dir_name)
    filepath = os.path.join(data_dir, f"{cfg.name}.txt")
    with open(filepath, "r") as f:
        dataset = f.read()
    
    dataset = dataset.strip().split(sep)
    return dataset


# def load_huggingface_dataset(cfg, processed_data_dir_name="data") -> Dataset:
#     data_dir = os.path.join(get_original_cwd(), processed_data_dir_name)
#     filepath = os.path.join(data_dir, f"{cfg.name}.txt")
#     dataset = datasets.load_dataset("text", data_files=filepath)
#     return dataset


def save_json(data: Dict, file_dir: str, file_name: str) -> str:
    file_dir = os.path.join(get_original_cwd(), file_dir)
    filepath = os.path.join(file_dir, file_name)
    os.makedirs(file_dir, exist_ok=True)

    with open(filepath, "w") as outfile:
        json.dump(data, outfile)
    return filepath

def read_json(file_dir: str, file_name: str) -> Dict:
    filepath = os.path.join(get_original_cwd(), file_dir, file_name)
    assert os.path.exists(filepath), f"File not found at {filepath}"
    assert os.path.getsize(filepath) > 0, f"File is empty at {filepath}"

    with open(filepath, "r") as file:
        try:
            data = json.load(file)
        except json.decoder.JSONDecodeError as e:
            log.error(f"File {filepath} is not in JSON format: {e}")
            raise e
    return data


def get_dataloader(cfg: DictConfig, tokenizer, str_tokens):
    """
    Takes a string of raw text tokens and a tokenizer for encoding and returns a PyTorch 
    Dataloader object with examples, labels batches ready for training.
    The labels can be either the next token in the sequence (causal language modeling)
    or a masked token (masked language modeling).
    """
    id_tokens = tokenizer.encode(str_tokens)
    
    if cfg.training_objective == "causal":
        dataset = NextTokenPredictionDataset(id_tokens, cfg.context_length)
    elif cfg.training_objective == "masked":
        raise NotImplementedError
    else:
        raise ValueError(f"training_objective must be 'causal' or 'masked', not {cfg.training_objective}")
    
    train_loader, val_loader = to_dataloader(cfg, dataset)
    return train_loader, val_loader
    

def to_dataloader(cfg: DictConfig, dataset: data.Dataset) -> Tuple[data.DataLoader, data.DataLoader]:
    """Given a PyTorch Dataset and config for batch size, return a Pytorch DataLoader."""
    n = len(dataset)
    train_size = int(cfg.train_ratio * n)
    val_size = n - train_size
    train_data, val_data = data.random_split(dataset, [train_size, val_size])
    train_loader = data.DataLoader(train_data, batch_size=cfg.batch_size, shuffle=True)
    val_loader = data.DataLoader(val_data, batch_size=cfg.batch_size)
    return train_loader, val_loader


def save_checkpoint(model, chkpt_dir: str, epoch: int = None) -> str:
    """Save model weights to disk."""
    #TODO: save optimizer and scheduler state dicts as well so we can resume training
    # Something like:
    # checkpoint = {
    #     "model": model.state_dict(),
    #     "optimizer": optimizer.state_dict(),
    #     "scheduler": scheduler.state_dict(),
    #     "epoch": epoch,
    #     "loss": loss,
    # }
    chkpt_dir = os.path.join(get_original_cwd(), chkpt_dir)
    filepath = os.path.join(chkpt_dir, f"epoch_{epoch}_chkpt.pth")
    os.makedirs(chkpt_dir, exist_ok=True)
    torch.save(model.state_dict(), filepath)
    return filepath


class NextTokenPredictionDataset(data.Dataset):
    """
    Returns a PyTorch Dataset object with labels extracted correctly for Causal Language 
    Modeling (GPT-style next token prediction using a causal mask). Data must be a tensor of token ids.
    """
    def __init__(self, data: torch.Tensor, context_length: int):
        self.data = data
        self.context_length = context_length

    def __len__(self) -> int:
        return len(self.data) // self.context_length

    def __getitem__(self, i: int) -> Tuple[torch.Tensor, torch.Tensor]:
        # The corresponding label for each example is a chunk of tokens of the same size,
        # but shifted one token to the right.
        
        # TODO: It is a arbitrary design choice whether to do the shift of the labels here
        # or in the loss function. Huggingface's DataCollator is designed to let the loss
        # function do the shifting, so we need to change this if we want to be compatible with that.
        x = self.data[i : i + self.context_length]
        y = self.data[i + 1 : i + self.context_length + 1]
        return x, y

class TqdmToLogger(tqdm):
    """File-like object to redirect tqdm output to a logger."""
    def __init__(self, logger, level=logging.INFO, *args, **kwargs):
        self.logger = logger
        self.level = level
        super().__init__(*args, **kwargs)

    def write(self, s):
        # Only log if the message is not empty or just a newline
        if s.rstrip() != '':
            self.logger.log(self.level, s.rstrip())

    def flush(self):
        pass<|MERGE_RESOLUTION|>--- conflicted
+++ resolved
@@ -415,12 +415,9 @@
     filepath = os.path.join(data_dir, f"{cfg.name}.txt")
     os.makedirs(data_dir, exist_ok=True)
 
-<<<<<<< HEAD
     if sep is not None:
         dataset = [line + sep for line in dataset]
 
-=======
->>>>>>> 4512f083
     with open(filepath, "w") as f:
         f.writelines(dataset)
     return filepath
