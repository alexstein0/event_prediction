--- conflicted
+++ resolved
@@ -6,14 +6,7 @@
 
 
 def main_process_data(cfg, setup=None) -> Dict:
-<<<<<<< HEAD
-    data = data_utils.get_data_from_raw(cfg.data, cfg.data_dir, cfg.save_tar, cfg.save_csv)
-    log.info("Doing basic preprocessing...")
-    dataset = data_utils.prepare_dataset(cfg.data, data)
-    print(dataset.columns)
-=======
     data = data_utils.get_data_from_raw(cfg.data, cfg.data_dir)
->>>>>>> 40eddc9f
 
     # print(dataset.columns)
 
